--- conflicted
+++ resolved
@@ -1,86 +1,57 @@
 CartPole-v0:
-  gamma: 0.99  #奖励的衰减因子，决定了未来奖励的价值，一般在 0 和 1 之间。
-  batch_size: 128  # 每次训练迭代中，从经验回放库中随机抽取的样本数量
-  hidden_size: 128  # 神经网络隐藏层的神经元数量。
+  gamma: 0.99
+  batch_size: 128
+  hidden_size: 128
   hidden_size2: 128
 
-  replay_size: 1.0e+4  #经验回放库的大小，即可以存储的最大经验数。
-  replay_size_start: 10000  #在开始训练前，回放库中所需的最小经验数。
+  replay_size: 1.0e+4
+  replay_size_start: 10000
 
-  epsilon_decay: 5000  # ε-greedy 策略中 ε 的衰减速率。
-  epsilon_final: 0.01 # ε-greedy 策略中 ε 的最终值。
-  epsilon_start: 1.0 # ε-greedy 策略中 ε 的初始值,表示一开始有多少概率进行随机行动
+  epsilon_decay: 5000
+  epsilon_final: 0.01
+  epsilon_start: 1.0
 
-  learning_rate: 1.0e-3 # 神经网络的学习率，用于更新网络权重。
+  learning_rate: 1.0e-3
 
 
-  stopping_reward: 195 # 当平均奖励达到这个阈值时，训练停止。
-  max_frames: 2.0e+5  # 训练过程中的最大帧数。
-
-  save_path: saved_models  # 保存模型的路径。
-
-  target_net_sync: 1.0e+3 # 目标网络的同步频率，即每隔多少步更新一次目标网络。
-  tau: 0.005 # 目标网络的软更新系数，用于更新目标网络的权重。
-  alpha_sync: false  # 是否使用软更新。
-
-  clip_gradient: false  # 是否在优化过程中对梯度进行裁剪以防止梯度爆炸。
-
-CartPole-v1:
-  gamma: 0.99  #奖励的衰减因子，决定了未来奖励的价值，一般在 0 和 1 之间。
-  batch_size: 128  # 每次训练迭代中，从经验回放库中随机抽取的样本数量
-  hidden_size: 128    # 神经网络隐藏层的神经元数量。
-  hidden_size2: 128   # 神经网络隐藏层的神经元数量。
-
-  replay_size: 1.0e+6  #经验回放库的大小，即可以存储的最大经验数。
-  replay_size_start: 5000   #在开始训练前，回放库中所需的最小经验数。
-
-  epsilon_decay: 50000  # ε-greedy 策略中 ε 的衰减速率。
-  epsilon_final: 0.001  # ε-greedy 策略中 ε 的最终值。
-  epsilon_start: 0.250  # ε-greedy 策略中 ε 的初始值,表示一开始有多少概率进行随机行动
-
-  learning_rate: 5.0e-4  # 神经网络的学习率，用于更新网络权重。
-
-  target_net_sync: 1.0e+3  # 目标网络的同步频率，即每隔多少步更新一次目标网络。
-
-  stopping_reward: 475  # 当平均奖励达到这个阈值时，训练停止。
-  max_frames: 5.0e+5  # 训练过程中的最大帧数。
+  stopping_reward: 195
+  max_frames: 2.0e+5
 
   save_path: saved_models
 
-  tau: 0.005  # 目标网络的软更新系数，用于更新目标网络的权重。
-  alpha_sync: true  # 是否使用软更新。
+  target_net_sync: 1.0e+3
+  tau: 0.005
+  alpha_sync: false
 
-  clip_gradient: false  # 是否在优化过程中对梯度进行裁剪以防止梯度爆炸。
+  clip_gradient: false
 
-<<<<<<< HEAD
-LunarLander-v2:
-  gamma: 0.99  #奖励的衰减因子，决定了未来奖励的价值，一般在 0 和 1 之间。
-  batch_size: 128  # 每次训练迭代中，从经验回放库中随机抽取的样本数量
-  hidden_size: 256  # 神经网络隐藏层的神经元数量。
-  hidden_size2: 300  # 神经网络隐藏层的神经元数量。
+CartPole-v1:
+  gamma: 0.99
+  batch_size: 128
+  hidden_size: 128
+  hidden_size2: 128
 
-  replay_size: 1.0e+6  #经验回放库的大小，即可以存储的最大经验数。
-  replay_size_start: 5000  #在开始训练前，回放库中所需的最小经验数。
+  replay_size: 1.0e+6
+  replay_size_start: 5000
 
-  epsilon_decay: 50000  # ε-greedy 策略中 ε 的衰减速率。
-  epsilon_final: 0.001  # ε-greedy 策略中 ε 的最终值。
-  epsilon_start: 1.0  # ε-greedy 策略中 ε 的初始值,表示一开始有多少概率进行随机行动
+  epsilon_decay: 50000
+  epsilon_final: 0.001
+  epsilon_start: 0.250
 
-  learning_rate: 1.0e-3   # 神经网络的学习率，用于更新网络权重。
+  learning_rate: 5.0e-4
 
-  target_net_sync: 1.0e+3  # 目标网络的同步频率，即每隔多少步更新一次目标网络。
-  alpha_sync: false  # 是否使用软更新。
-  tau: 0.005  # 目标网络的软更新系数，用于更新目标网络的权重。
+  target_net_sync: 1.0e+3
 
-  stopping_reward: 200  # 当平均奖励达到这个阈值时，训练停止。
-  max_frames: 1.0e+6  # 训练过程中的最大帧数。
+  stopping_reward: 475
+  max_frames: 5.0e+5
 
   save_path: saved_models
 
-  clip_gradient: false  # 是否在优化过程中对梯度进行裁剪以防止梯度爆炸。
+  tau: 0.005
+  alpha_sync: true
 
-=======
->>>>>>> 997abb00
+  clip_gradient: false
+
 LunarLander-v3:
   gamma: 0.99
   batch_size: 128
@@ -105,4 +76,4 @@
 
   save_path: saved_models
 
-  clip_gradient: false+  clip_gradient: false
